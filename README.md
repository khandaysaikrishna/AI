# AI Utilities

<<<<<<< HEAD
This repository contains two training utilities for experimenting with MLflow.

- `mlflow_random_forest.py` trains a `RandomForestClassifier` on a CSV dataset and logs metrics and artifacts to MLflow.
- `mlflow_random_forest_cv.py` performs a grid search over `n_estimators` values and logs the best model.

Example usage:
=======
This repository contains a simple training utility `mlflow_random_forest.py` that trains a `RandomForestClassifier` on a CSV dataset and logs metrics and artifacts to MLflow.
>>>>>>> f7420253

```bash
python mlflow_random_forest.py data.csv --target label \
    --test-size 0.25 --n-estimators 200
<<<<<<< HEAD

python mlflow_random_forest_cv.py data.csv --target label \
    --n-estimators 50 100 200 400
```

The commands above expect `pandas`, `scikit-learn`, and `mlflow` to be installed.
=======
```

The command above expects `pandas`, `scikit-learn`, and `mlflow` to be installed.
>>>>>>> f7420253
<|MERGE_RESOLUTION|>--- conflicted
+++ resolved
@@ -1,28 +1,6 @@
 # AI Utilities
 
-<<<<<<< HEAD
-This repository contains two training utilities for experimenting with MLflow.
-
-- `mlflow_random_forest.py` trains a `RandomForestClassifier` on a CSV dataset and logs metrics and artifacts to MLflow.
-- `mlflow_random_forest_cv.py` performs a grid search over `n_estimators` values and logs the best model.
-
-Example usage:
-=======
-This repository contains a simple training utility `mlflow_random_forest.py` that trains a `RandomForestClassifier` on a CSV dataset and logs metrics and artifacts to MLflow.
->>>>>>> f7420253
 
 ```bash
 python mlflow_random_forest.py data.csv --target label \
     --test-size 0.25 --n-estimators 200
-<<<<<<< HEAD
-
-python mlflow_random_forest_cv.py data.csv --target label \
-    --n-estimators 50 100 200 400
-```
-
-The commands above expect `pandas`, `scikit-learn`, and `mlflow` to be installed.
-=======
-```
-
-The command above expects `pandas`, `scikit-learn`, and `mlflow` to be installed.
->>>>>>> f7420253
